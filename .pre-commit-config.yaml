---
exclude: |
    (?x)(
        ^docs/conf.py$
    )
repos:
  - repo: https://github.com/PyCQA/isort
    rev: 5.13.2
    hooks:
      - id: isort
  - repo: https://github.com/psf/black
    rev: 24.2.0
    hooks:
      - id: black
        language_version: python3
  - repo: https://github.com/pre-commit/pre-commit-hooks.git
    rev: v4.5.0
    hooks:
      - id: end-of-file-fixer
      - id: trailing-whitespace
      - id: mixed-line-ending
      - id: check-byte-order-marker
      - id: check-executables-have-shebangs
      - id: check-merge-conflict
      - id: debug-statements
        language_version: python3
  - repo: https://github.com/pycqa/flake8.git
    rev: 7.0.0
    hooks:
      - id: flake8
        additional_dependencies:
          - flake8-absolute-import
          - flake8-black>=0.1.1
          - flake8-docstrings>=1.5.0
          - pydocstyle>=5.1.1
        language_version: python3
  - repo: https://github.com/adrienverge/yamllint.git
    rev: v1.35.1
    hooks:
      - id: yamllint
        files: \.(yaml|yml)$
        types: [file, yaml]
        entry: yamllint --strict
  - repo: https://github.com/pre-commit/mirrors-mypy
    rev: v1.8.0
    hooks:
      - id: mypy
        # empty args needed in order to match mypy cli behavior
        args: []
        entry: mypy src/
        pass_filenames: false
        additional_dependencies:
          - pytest>=6.1.2
          - enrich>=1.2.5
  - repo: https://github.com/PyCQA/pylint
<<<<<<< HEAD
    rev: v3.0.3
=======
    rev: v3.1.0
>>>>>>> 2b9aba53
    hooks:
      - id: pylint
        additional_dependencies:
          - pytest>=6.1.2
          - enrich>=1.2.5
          - typing
          - typing-extensions<|MERGE_RESOLUTION|>--- conflicted
+++ resolved
@@ -53,11 +53,7 @@
           - pytest>=6.1.2
           - enrich>=1.2.5
   - repo: https://github.com/PyCQA/pylint
-<<<<<<< HEAD
-    rev: v3.0.3
-=======
     rev: v3.1.0
->>>>>>> 2b9aba53
     hooks:
       - id: pylint
         additional_dependencies:
